--- conflicted
+++ resolved
@@ -214,15 +214,12 @@
                 _trayIcon = null;
             }
             base.OnClosing(e);
-<<<<<<< HEAD
+            // Ensure all background threads and tasks are stopped
+            System.Windows.Threading.Dispatcher.CurrentDispatcher.InvokeShutdown();
             // Ensure application exits cleanly
             Application.Current.Shutdown();
-=======
-            // Ensure all background threads and tasks are stopped
-            System.Windows.Threading.Dispatcher.CurrentDispatcher.InvokeShutdown();
             // As a last resort, force exit if still running
             Environment.Exit(0);
->>>>>>> 1fec7180
         }
 
         private void RestoreFromTray()
